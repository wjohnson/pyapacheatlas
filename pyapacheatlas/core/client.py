import json
from json.decoder import JSONDecodeError
import logging
import re
import requests

from .entity import AtlasClassification, AtlasEntity
from .typedef import BaseTypeDef
from .util import AtlasException, PurviewLimitation, PurviewOnly


class AtlasClient():
    """
    Provides communication between your application and the Apache Atlas
    server with your entities and type definitions.

    :param str endpoint_url:
        The http url for communicating with your Apache Atlas server.
        It will most likely end in /api/atlas/v2.
    :param authentication:
        The method of authentication.
    :type authentication:
        :class:`~pyapacheatlas.auth.base.AtlasAuthBase`
    """

    def __init__(self, endpoint_url, authentication=None):
        super().__init__()
        self.authentication = authentication
        self.endpoint_url = endpoint_url
        self.is_purview = False
        self._purview_url_pattern = r"https:\/\/[a-z0-9-]*?\.(catalog\.purview.azure.com)"
        if re.match(self._purview_url_pattern, self.endpoint_url):
            self.is_purview = True

    def _handle_response(self, resp):
        """
        Safely handle an Atlas Response and return the results if valid.

        :param Response resp: The response from the request method.
        :return: A dict containing the results.
        :rtype: dict
        """

        try:
            results = json.loads(resp.text)
            resp.raise_for_status()
        except JSONDecodeError:
            raise ValueError("Error in parsing: {}".format(resp.text))
        except requests.RequestException as e:
            if "errorCode" in results:
                raise AtlasException(resp.text)
            else:
                raise requests.RequestException(resp.text)

        return results

    def delete_entity(self, guid):
        """
        Delete one or many guids from your Apache Atlas server.

        :param guid: The guid or guids you want to remove.
        :type guid: Union(str,list(str))
        :return:
            An EntityMutationResponse containing guidAssignments,
            mutatedEntities, and partialUpdatedEntities (list).
        :rtype: dict(str, Union(dict,list))
        """
        results = None

        if isinstance(guid, list):
            guid_str = '&guid='.join(guid)
        else:
            guid_str = guid

        atlas_endpoint = self.endpoint_url + \
            "/entity/bulk?guid={}".format(guid_str)
        deleteEntity = requests.delete(
            atlas_endpoint,
            headers=self.authentication.get_authentication_headers())

        results = self._handle_response(deleteEntity)

        return results

    def delete_type(self, name):
        """
        Delete a type based on the given name.

        :param str name: The name of the type you want to remove.
        :return:
            No content, should receive a 204 status code.
        :rtype: None
        """
        results = None

        atlas_endpoint = self.endpoint_url + \
            f"/types/typedef/name/{name}"
        deleteType = requests.delete(
            atlas_endpoint,
            headers=self.authentication.get_authentication_headers())

        try:
            deleteType.raise_for_status()
        except requests.RequestException:
            raise Exception(deleteType.text)

        results = {"message": f"successfully delete {name}"}
        return results

    def get_entity(self, guid=None, qualifiedName=None, typeName=None):
        """
        Retrieve one or many guids from your Atlas backed Data Catalog.

        Returns a dictionary with keys "referredEntities" and "entities". You'll
        want to grab the entities values which is a list of entities.

        You can provide a single guid or a list of guids. You can provide a
        single typeName and multiple qualified names in a list.

        :param guid:
            The guid or guids you want to retrieve. Not used if using typeName
            and qualifiedName.
        :type guid: Union(str, list(str))
        :param qualifiedName:
            The qualified name of the entity you want to find. Must provide
            typeName if using qualifiedName. You may search for multiple
            qualified names under the same type. Ignored if using guid
            parameter.
        :type qualifiedName: Union(str, list(str))
        :param str typeName:
            The type name of the entity you want to find. Must provide
            qualifiedName if using typeName. Ignored if using guid parameter.
        :return:
            An AtlasEntitiesWithExtInfo object which includes a list of
            entities and accessible with the "entities" key.
        :rtype: dict(str, Union(list(dict),dict))
        """
        results = None
        parameters = {}

        if isinstance(guid, list):
            guid_str = '&guid='.join(guid)
        else:
            guid_str = guid

        qualifiedName_params = dict()
        if isinstance(qualifiedName, list):
            qualifiedName_params = {
                f"attr_{idx}:qualifiedName": qname
                for idx, qname in enumerate(qualifiedName)
            }
        else:
            qualifiedName_params = {"attr_0:qualifiedName": qualifiedName}

        if qualifiedName and typeName:
            atlas_endpoint = self.endpoint_url + \
                f"/entity/bulk/uniqueAttribute/type/{typeName}"
            parameters.update(qualifiedName_params)

        else:
            atlas_endpoint = self.endpoint_url + \
                "/entity/bulk?guid={}".format(guid_str)

        getEntity = requests.get(
            atlas_endpoint,
            params=parameters,
            headers=self.authentication.get_authentication_headers()
        )

        results = self._handle_response(getEntity)

        return results

    def get_entity_classification(self, guid, classificationName):
        """
        Retrieve a specific entity from the given entity's guid.

        :param str guid: The guid of the entity that you want to query.
        :param str classificationName: The typeName of the classification you
            want to query.
        :return: An AtlasClassification object that contains entityGuid,
            entityStatus, typeName, attributes, and propagate fields.
        :rtype: dict(str, object)
        """
        atlas_endpoint = self.endpoint_url + \
            f"/entity/guid/{guid}/classification/{classificationName}"
        getClassification = requests.get(
            atlas_endpoint,
            headers=self.authentication.get_authentication_headers()
        )
        results = self._handle_response(getClassification)
        return results

    def get_entity_classifications(self, guid):
        """
        Retrieve all classifications from the given entity's guid.

        :param str guid: The entity's guid.
        :return: An AtlasClassifications object that contains keys 'list' (which
            is the list of classifications on the entity), pageSize, sortBy,
            startIndex, and totalCount.
        :rtype: dict(str, object)
        """

        atlas_endpoint = self.endpoint_url + \
            f"/entity/guid/{guid}/classifications"

        getClassification = requests.get(
            atlas_endpoint,
            headers=self.authentication.get_authentication_headers()
        )

        results = self._handle_response(getClassification)

        return results

    def get_entity_header(self, guid=None):
        """
        Retrieve one or many entity headers from your Atlas backed Data Catalog.

        :param guid:
            The guid or guids you want to retrieve. Not used if using typeName
            and qualifiedName.
        :type guid: Union(str, list(str))
        :return:
            An AtlasEntityHeader dict which includes the keys: guid, attributes
            (which is a dict that contains qualifiedName and name keys), an
            array of classifications, and an array of glossary term headers.
        :rtype: dict
        """
        results = None
        parameters = {}

        atlas_endpoint = self.endpoint_url + \
            "/entity/guid/{}/header".format(guid)

        getEntity = requests.get(
            atlas_endpoint,
            params=parameters,
            headers=self.authentication.get_authentication_headers()
        )

        results = self._handle_response(getEntity)

        return results

    def get_relationship(self, guid):
        """
        Retrieve the relationship attribute for the given guid.

        :param str guid: The unique guid for the relationship.
        :return: A dict representing AtlasRelationshipWithExtInfo with the
            relationship (what you probably care about) and referredEntities
            attributes.
        :rtype: dict(str, dict)
        """
        results = None
        atlas_endpoint = self.endpoint_url + f"/relationship/guid/{guid}"

        getResponse = requests.get(
            atlas_endpoint,
            headers=self.authentication.get_authentication_headers()
        )

        results = self._handle_response(getResponse)

        return results

    def get_all_typedefs(self):
        """
        Retrieve all of the type defs available on the Apache Atlas server.

        :return:
            A dict representing an AtlasTypesDef, containing lists of
            type defs wrapped in their corresponding definition types
            {"entityDefs", "relationshipDefs"}.
        :rtype: dict(str, list(dict))
        """
        results = None
        atlas_endpoint = self.endpoint_url + "/types/typedefs"

        getTypeDefs = requests.get(
            atlas_endpoint,
            headers=self.authentication.get_authentication_headers()
        )

        results = self._handle_response(getTypeDefs)

        return results

    def get_typedef(self, type_category=None, guid=None, name=None):
        """
        Retrieve a single type def based on its guid, name, or type category and
        (guid or name). Rule of thumb: Use guid if you have it, use name if you
        want to essentially use duck typing and are testing what keys you're
        reading from the response, or use type_category when you want to
        guarantee the type being returned.

        :param type_category:
            The type category your type def belongs to. You most likely want
            TypeCategory.ENTITY. Optional if name or guid is specified.
        :type type_category:
            :class:`~pyapacheatlas.core.typedef.TypeCategory`
        :param str,optional guid: A valid guid. Optional if name is specified.
        :param str,optional name: A valid name. Optional if guid is specified.
        :return: A dictionary representing an Atlas{TypeCategory}Def.
        :rtype: dict
        """
        results = None
        atlas_endpoint = self.endpoint_url + "/types/"

        # If we are using type category
        if type_category:
            atlas_endpoint = atlas_endpoint + \
                "{}def".format(type_category.value)
        elif guid or name:
            atlas_endpoint = atlas_endpoint + "typedef"
        else:
            raise ValueError(
                "Either guid or name must be defined or type_category and one of guid or name must be defined.")

        if guid:
            atlas_endpoint = atlas_endpoint + '/guid/{}'.format(guid)
        elif name:
            atlas_endpoint = atlas_endpoint + '/name/{}'.format(name)
        else:
            raise ValueError("One of guid or name must be defined.")

        getTypeDef = requests.get(
            atlas_endpoint,
            headers=self.authentication.get_authentication_headers()
        )

        results = self._handle_response(getTypeDef)

        return results

    def get_glossary(self, name="Glossary", guid=None, detailed=False):
        """
        Retrieve the specified glossary by name or guid along with the term
        headers (AtlasRelatedTermHeader: including displayText and termGuid).
        Providing the glossary name only will result in a lookup of all
        glossaries and returns the term headers (accessible via "terms" key)
        for all glossaries.
        Use detailed = True to return the full detail of terms
        (AtlasGlossaryTerm) accessible via "termInfo" key.

        :param str name:
            The name of the glossary to use, defaults to "Glossary". Not
            required if using the guid parameter.
        :param str guid:
            The unique guid of your glossary. Not required if using the
            name parameter.
        :param bool detailed:
            Set to true if you want to pull back all terms and
            not just headers.
        :return:
            The requested glossary with the term headers (AtlasGlossary) or
            with detailed terms (AtlasGlossaryExtInfo).

        :rtype: list(dict)
        """
        results = None

        if guid:
            logging.debug(f"Retreiving a Glossary based on guid: {guid}")
            atlas_endpoint = self.endpoint_url + "/glossary/{}".format(guid)
            if detailed:
                atlas_endpoint = atlas_endpoint + "/detailed"
            getResult = requests.get(
                atlas_endpoint,
                headers=self.authentication.get_authentication_headers()
            )
            results = self._handle_response(getResult)
        else:
            logging.debug(f"Retreiving a Glossary based on name: {name}")
            all_glossaries = self._get_glossaries()
            logging.debug(f"Iterating over {len(all_glossaries)} glossaries")
            for glossary in all_glossaries:
                if glossary["name"] == name:
                    logging.debug(f"Found a glossary named '{name}'")
                    if detailed:
                        logging.debug(
                            f"Recursively calling get_glossary with guid: {glossary['guid']}")
                        results = self.get_glossary(
                            guid=glossary["guid"], detailed=detailed)
                    else:
                        results = glossary
            if results is None:
                raise ValueError(
                    f"Glossary with a name of {name} was not found.")

        return results

    def _get_glossaries(self, limit=-1, offset=0, sort_order="ASC"):
        """
        Retrieve all glossaries and the term headers.

        :param int limit:
            The maximum number of glossaries to pull back.  Does not affect the
            number of term headers included in the results.
        :param int offset: The number of glossaries to skip.
        :param str sort_order: ASC for DESC sort for glossary name.
        :return: The requested glossaries with the term headers.
        :rtype: list(dict)
        """
        results = None
        atlas_endpoint = self.endpoint_url + "/glossary"
        logging.debug("Retreiving all glossaries from catalog")

        # TODO: Implement paging with offset and limit
        getResult = requests.get(
            atlas_endpoint,
            params={"limit": limit, "offset": offset, "sort": sort_order},
            headers=self.authentication.get_authentication_headers()
        )

        results = self._handle_response(getResult)

        return results

    def get_glossary_term(self, guid=None, name=None, glossary_name="Glossary", glossary_guid=None):
        """
        Retrieve a single glossary term based on its guid. Providing only the
        glossary_name will result in a lookup for the glossary guid. If you
        plan on looking up many terms, consider using the get_glossary method
        with the detailed argument set to True. That method will provide all
        glossary terms in a dictionary for faster lookup.

        :param str guid:
            The guid of your term. Not required if name is specified.
        :param str name:
            The name of your term's display text. Overruled if guid is
            provided.
        :param str glossary_name:
            The name of the glossary to use, defaults to "Glossary". Not
            required if using the glossary_guid parameter.
        :param str glossary_guid:
            The unique guid of your glossary. Not required if using the
            glossary_name parameter.
        :return: The requested glossary term as a dict.
        :rtype: dict
        """
        results = None

        if guid is None and name is None:
            raise ValueError("Either guid or name and glossary must be set.")

        if guid:
            atlas_endpoint = self.endpoint_url + \
                "/glossary/term/{}".format(guid)

            getTerms = requests.get(
                atlas_endpoint,
                headers=self.authentication.get_authentication_headers()
            )
            results = self._handle_response(getTerms)
        else:
            terms_in_glossary = self.get_glossary(
                name=glossary_name, guid=glossary_guid)
            for term in terms_in_glossary["terms"]:
                if term["displayText"] == name:
                    _guid = term["termGuid"]
                    results = self.get_glossary_term(guid=_guid)

        return results

    def _get_typedefs_header(self):
        """
        Get the array of AtlasTypeDefHeader that contains category, guid,
        name, and serviceType.  Massage it into a dict based on the available
        categories.

        :return: A dictionary of categories and the names of defined types.
        :rtype: dict(str, list(str))
        """
        atlas_endpoint = self.endpoint_url + "/types/typedefs/headers"
        getHeaders = requests.get(
            atlas_endpoint,
            headers=self.authentication.get_authentication_headers()
        )
        results = self._handle_response(getHeaders)

        output = dict()
        for typedef in results:
            active_category = typedef["category"].lower()+"Defs"
            if active_category not in output:
                output[active_category] = []

            output[active_category].append(typedef["name"])

        return output

    @PurviewLimitation
    def classify_bulk_entities(self, entityGuids, classification):
        """
        Given a single classification, you want to apply it to many entities
        and you know their guid. This call will fail if any one of the guids
        already have the provided classification on that entity.

        :param Union(str,list) entityGuids:
            The guid or guids you want to classify.
        :param classification:
            The AtlasClassification object you want to apply to the entities.
        :type classification:
            Union(dict, :class:`~pyapacheatlas.core.entity.AtlasClassification`)
        :return: A message indicating success. The only key is 'message',
            containing a brief string.
        :rtype: dict(str,Union(list(str),str))
        """
        results = None
        atlas_endpoint = self.endpoint_url + "/entity/bulk/classification"

        if isinstance(classification, AtlasClassification):
            classification = classification.to_json()

        classification_name = classification["typeName"]

        if isinstance(entityGuids, str):
            entityGuids = [entityGuids]
        elif isinstance(entityGuids, list):
            pass
        else:
            raise TypeError(
                "guid should be str or list, not {}".format(type(entityGuids)))

        payload = {
            # TODO: Accept AtlasClassification class
            "classification": classification,
            "entityGuids": entityGuids
        }

        postBulkClassifications = requests.post(
            atlas_endpoint,
            json=payload,
            headers=self.authentication.get_authentication_headers()
        )

        try:
            postBulkClassifications.raise_for_status()
        except requests.RequestException:
            raise AtlasException(postBulkClassifications.text)

        results = {"message": f"Successfully assigned {classification_name}",
                   "entityGuids": entityGuids
                   }
        return results

    def _classify_entity_adds(self, guid, classifications):
        """
        Update a given entity guid with the provided classifications.

        :param str guid: The guid you want to classify.
        :param list(dict) classifications:
            The list of AtlasClassification object you want to apply to the
            entity.
        :return: The name of the classification provided are returned.
        :rtype: list(str)
        """
        results = None
        atlas_endpoint = self.endpoint_url + \
            f"/entity/guid/{guid}/classifications"

        postAddMultiClassifications = requests.post(
            atlas_endpoint,
            json=classifications,
            headers=self.authentication.get_authentication_headers()
        )

        try:
            postAddMultiClassifications.raise_for_status()
        except requests.RequestException:
            raise Exception(postAddMultiClassifications.text)

        results = [c["typeName"] for c in classifications]
        return results

    def _classify_entity_updates(self, guid, classifications):
        """
        Update a given entity guid with the provided classifications.

        :param str guid: The guid you want to classify.
        :param list(dict) classifications:
            The list of AtlasClassification object you want to update to the
            entity.
        :return: The name of the classification provided are returned.
        :rtype: list(str)
        """
        results = None
        atlas_endpoint = self.endpoint_url + \
            f"/entity/guid/{guid}/classifications"

        putUpdateMultiClassifications = requests.put(
            atlas_endpoint,
            json=classifications,
            headers=self.authentication.get_authentication_headers()
        )

        try:
            putUpdateMultiClassifications.raise_for_status()
        except requests.RequestException:
            raise Exception(putUpdateMultiClassifications.text)

        results = [c["typeName"] for c in classifications]
        return results

    @PurviewLimitation
    def classify_entity(self, guid, classifications, force_update=False):
        """
        Given a single entity, you want to apply many classifications.
        This call will fail if any one of the classifications exist on the
        entity already, unless you choose force_update=True.

        force_update will query the existing entity and sort the classifications
        into NEW (post) and UPDATE (put) and do two requests to add and update.

        force_update is not transactional, it performs adds first. If the add
        succeeds, it moves on to the updates. If the update fails, the adds
        will continue to exist on the Atlas server and will not be rolledback.

        An error can occur if, for example, the classification has some required
        attribute that you do not provide.

        :param str guid: The guid you want to classify.
        :param classifications:
            The list of AtlasClassification object you want to apply to the
            entities.
        :type classification: 
            Union(dict, :class:`~pyapacheatlas.core.entity.AtlasClassification`)
        :param bool force_update: Mark as True if any of your classifications
            may already exist on the given entity.
        :return: A message indicating success and which classifications were
            'updates' vs 'adds' for the given guid.
        :rtype: dict(str, str)
        """
        results = None
        adds = []
        updates = []

        if isinstance(classifications, dict):
            classifications = [classifications]
        elif isinstance(classifications, AtlasClassification):
            classifications = [classifications.to_json()]
        elif isinstance(classifications, list):
            classifications = [
                c.to_json()
                if isinstance(c, AtlasClassification)
                else c for c in classifications]
        else:
            raise TypeError("classifications should be dict or list, not {}".format(
                type(classifications)))

        if force_update:
            # Get the existing entity's classifications
            existing_classifications = set([
                c["typeName"] for c in
                self.get_entity_classifications(guid=guid)["list"]
            ])

            # Sort the list into adds and updates (if exists)
            temp_adds = []
            temp_updates = []
            for classification in classifications:
                if classification["typeName"] in existing_classifications:
                    temp_updates.append(classification)
                else:
                    temp_adds.append(classification)

            # execute adds
            if len(temp_adds) > 0:
                adds = self._classify_entity_adds(guid, temp_adds)
            # execute updates
            if len(temp_updates) > 0:
                updates = self._classify_entity_updates(guid, temp_updates)
        else:
            # Assuming this is all new adds
            # execute adds
            adds = self._classify_entity_adds(guid, classifications)

        results = {
            "message": "Successfully assigned classifications",
            "guid": guid,
            "adds": adds,
            "updates": updates
        }
        return results

    def declassify_entity(self, guid, classificationName):
        """
        Given an entity guid and a classification name, remove the
        classification from the given entity.

        :param str guid: The guid for the entity that needs to be updated.
        :param str classificationName:
            The name of the classification to be deleted.
        :return: A success message repeating what was deleted. The only key
            is 'message', containing the classification name and guid.
        :rtype: dict(str, str)
        """
        results = None
        atlas_endpoint = self.endpoint_url + \
            f"/entity/guid/{guid}/classification/{classificationName}"

        deleteEntityClassification = requests.delete(
            atlas_endpoint,
            headers=self.authentication.get_authentication_headers()
        )

        try:
            deleteEntityClassification.raise_for_status()
        except requests.RequestException:
            raise Exception(deleteEntityClassification.text)

        results = {"message":
                   f"Successfully removed classification: {classificationName} from {guid}.",
                   "guid": guid,
                   }
        return results

    @staticmethod
    def _prepare_type_upload(typedefs=None, **kwargs):
        """
        Massage the type upload. See rules in upload_typedefs.
        """
        payload = {}
        required_keys = ["classificationDefs", "entityDefs",
                         "enumDefs", "relationshipDefs", "structDefs"]

        # If typedefs is defined as a dict and it contains at least one of the
        # required keys for the TypeREST definition.
        if isinstance(typedefs, dict) and len(set(typedefs.keys()).intersection(required_keys)) > 0:
            payload = typedefs
        # It isn't in the standard form but is it defined?
        elif typedefs is not None:
            # Assuming this is a single typedef
            key = None
            if isinstance(typedefs, BaseTypeDef):
                key = typedefs.category.lower() + "Defs"
                val = [typedefs.to_json()]
            elif isinstance(typedefs, dict):
                key = typedefs["category"].lower() + "Defs"
                val = [typedefs]
            else:
                raise NotImplementedError(
                    "Uploading an object of type '{}' is not supported."
                    .format(type(typedefs))
                )
            payload = {key: val}
        # Did we set any of the xDefs as arguments?
        elif len(set(kwargs.keys()).intersection(required_keys)) > 0:
            for typeRestKey in required_keys:
                # Did we specify this key?
                if typeRestKey in kwargs.keys():
                    payload[typeRestKey] = [
                        t.to_json() if isinstance(t, BaseTypeDef) else t
                        for t in kwargs[typeRestKey]
                    ]
        else:
            raise RuntimeError(
                f"Failed to upload typedefs for arguments: {kwargs}"
            )
        return payload

    def upload_typedefs(self, typedefs=None, force_update=False, **kwargs):
        """
        Provides a way to upload a single or multiple type definitions.
        If you provide one type def, it will format the required wrapper
        for you based on the type category.

        If you want to upload multiple type defs or typedefs of different
        category, you can pass the in kwargs `entityDefs`, `classificationDefs`,
        `enumDefs`, `relationshipDefs`, `structDefs` which take in a list of
        dicts or appropriate TypeDef objects.

        Otherwise, you can pass in the wrapper yourself (e.g. {"entityDefs":[],
        "relationshipDefs":[]}) by providing that dict to the typedefs
        parameter. If the dict you pass in contains at least one of these Def
        fields it will be considered valid and an upload will be attempted.

        typedefs also takes in a BaseTypeDef object or a valid AtlasTypeDef
        json / dict. If you provide a value in typedefs, it will ignore the
        kwargs parameters.

        When using force_update, it will look up all existing types and see
        if any of your provided types exist.  If they do exist, they will be
        updated. If they do not exist, they will be issued as new. New types
        are uploaded first. Existing types are updated second. There are no
        transactional updates.  New types can succeed and be inserted while
        a batch of existing types can fail and not be updated.

        :param typedefs: The set of type definitions you want to upload.
        :type typedefs: Union(dict, :class:`~pyapacheatlas.core.typedef.BaseTypeDef`)
        :param bool force_update:
            Set to True if your typedefs contains any existing entities.
        :return: The results of your upload attempt from the Atlas server.
            :rtype: dict

        Kwargs:
            :param entityDefs: EntityDefs to upload.
            :type entityDefs: list( Union(:class:`~pyapacheatlas.core.typedef.BaseTypeDef`, dict))
            :param classificationDefs: classificationDefs to upload.
            :type classificationDefs: list( Union(:class:`~pyapacheatlas.core.typedef.BaseTypeDef`, dict))
            :param enumDefs: enumDefs to upload.
            :type enumDefs: list( Union(:class:`~pyapacheatlas.core.typedef.BaseTypeDef`, dict))
            :param relationshipDefs: relationshipDefs to upload.
            :type relationshipDefs: list( Union(:class:`~pyapacheatlas.core.typedef.BaseTypeDef`, dict))
            :param structDefs: structDefs to upload.
            :type structDefs: list( Union(:class:`~pyapacheatlas.core.typedef.BaseTypeDef`, dict))

        Returns:

        """
        # Should this take a list of type defs and figure out the formatting
        # by itself?
        # Should you pass in a AtlasTypesDef object and be forced to build
        # it yourself?
        results = None
        atlas_endpoint = self.endpoint_url + "/types/typedefs"

        payload = AtlasClient._prepare_type_upload(typedefs, **kwargs)

        if not force_update:
            # This is just a plain push of new entities
            upload_typedefs_results = requests.post(
                atlas_endpoint, json=payload,
                headers=self.authentication.get_authentication_headers()
            )
            results = self._handle_response(upload_typedefs_results)
        else:
            # Look up all entities by their header
            types_from_client = self._get_typedefs_header()
            existing_types = dict()
            new_types = dict()

            # Loop over the intended upload and see if they exist already
            # If they do not exist, shuffle them to the new_types upload.
            # if they do exist, shuffle to the existing types upload.
            for cat, typelist in payload.items():
                existing_types[cat] = []
                new_types[cat] = []
                for t in typelist:
                    if t["name"] in types_from_client[cat]:
                        existing_types[cat].append(t)
                    else:
                        new_types[cat].append(t)

            upload_new = requests.post(
                atlas_endpoint, json=new_types,
                headers=self.authentication.get_authentication_headers()
            )
            results_new = self._handle_response(upload_new)

            upload_exist = requests.put(
                atlas_endpoint, json=existing_types,
                headers=self.authentication.get_authentication_headers()
            )
            results_exist = self._handle_response(upload_exist)

            # Merge the results
            results = results_new
            for cat, updatedtypelist in results_exist.items():
                if cat not in results:
                    results[cat] = []
                results[cat].extend(updatedtypelist)

        return results

    @staticmethod
    def _prepare_entity_upload(batch):
        """
        Massages the batch to be in the right format and coerces to json/dict.
        Supports list of dicts, dict of single entity, dict of AtlasEntitiesWithExtInfo.

        :param batch: The batch of entities you want to upload.
        :type batch: Union(list(dict), dict))
        :return: Provides a dict formatted in the Atlas entity bulk upload.
        :rtype: dict(str, list(dict))
        """
        payload = batch
        required_keys = ["entities"]

        if isinstance(batch, list):
            # It's a list, so we're assuming it's a list of entities
            # Handles any type of AtlasEntity and mixed batches of dicts
            # and AtlasEntities
            dict_batch = [e.to_json() if isinstance(
                e, AtlasEntity) else e for e in batch]
            payload = {"entities": dict_batch}
        elif isinstance(batch, dict):
            current_keys = list(batch.keys())

            # Does the dict entity conform to the required pattern?
            if not any([req in current_keys for req in required_keys]):
                # Assuming this is a single entity
                # DESIGN DECISION: I'm assuming, if you're passing in
                # json, you know the schema and I will not support
                # AtlasEntity here.
                payload = {"entities": [batch]}
        elif isinstance(batch, AtlasEntity):
            payload = {"entities": [batch.to_json()]}
        else:
            raise NotImplementedError(
                f"Uploading type: {type(batch)} is not supported.")

        return payload

    def upload_entities(self, batch):
        """
        Upload entities to your Atlas backed Data Catalog.

        :param batch:
            The batch of entities you want to upload. Supports a single dict,
            AtlasEntity, list of dicts, list of atlas entities.
        :type batch:
            Union(dict, :class:`~pyapacheatlas.core.entity.AtlasEntity`,
            list(dict), list(:class:`~pyapacheatlas.core.entity.AtlasEntity`) )
        :return: The results of your bulk entity upload.
        :rtype: dict
        """
        # TODO Include a Do Not Overwrite call
        results = None
        atlas_endpoint = self.endpoint_url + "/entity/bulk"

        payload = AtlasClient._prepare_entity_upload(batch)

        postBulkEntities = requests.post(
            atlas_endpoint,
            json=payload,
            headers=self.authentication.get_authentication_headers()
        )

        results = self._handle_response(postBulkEntities)

        return results

    def upload_relationship(self, relationship):
        """
        Upload a AtlasRelationship json. Should take the form of the following::

            {
                "typeName": "hive_table_columns",
                "attributes": {},
                "guid": -100,
                "end1": {
                    "guid": assignments["-1"]
                },
                "end2": {
                    "guid": assignments["-5"]
                    }
            }

        :param dict relationship: The relationship you want to upload.
        :return: The results of your relationship upload.
        :rtype: dict
        """
        # TODO Include a Do Not Overwrite call
        results = None
        atlas_endpoint = self.endpoint_url + "/relationship"

        # TODO: Handling Updates instead of just creates
        relationshipResp = requests.post(
            atlas_endpoint,
            json=relationship,
            headers=self.authentication.get_authentication_headers()
        )

        results = self._handle_response(relationshipResp)

        return results

    def upload_terms(self, batch, force_update=False):
        """
        Upload terms to your Atlas backed Data Catalog. Supports Purview Term
        Templates by passing in an attributes field with the term template's
        name as a field within attributes and an object of the required and
        optional fields.

        :param batch: A list of AtlasGlossaryTerm objects to be uploaded.
        :type batch: list(dict)
        :return:
            A list of AtlasGlossaryTerm objects that are the results from
            your upload.
        :rtype: list(dict)
        """
        # TODO Include a Do Not Overwrite call
        results = None
        atlas_endpoint = self.endpoint_url + "/glossary/terms"

        postResp = requests.post(
            atlas_endpoint,
            json=batch,
            headers=self.authentication.get_authentication_headers()
        )

        results = self._handle_response(postResp)

        return results

    def _search_generator(self, search_params, starting_offset=0):
        """
        Generator to page through the search query results.
        """
        atlas_endpoint = self.endpoint_url + "/search/advanced"
        offset = starting_offset

        while True:
            postSearchResults = requests.post(
                atlas_endpoint,
                json=search_params,
                headers=self.authentication.get_authentication_headers()
            )
            results = self._handle_response(postSearchResults)
            return_values = results["value"]
            return_count = len(return_values)

            if return_count == 0:
                return

            offset = offset + return_count
            search_params["offset"] = offset
            
            for sub_result in return_values:
                try:
                    yield sub_result
                except StopIteration:
                    return

    @PurviewOnly
    def search_entities(self, query, limit=50, search_filter=None, starting_offset=0):
        """
        Search entities based on a query and automaticall handles limits and
        offsets to page through results.

        The limit provides how many records are returned in each batch with a
        maximum of 1,000 entries per page.

        :param str query: The search query to be executed.
        :param int limit:
            A non-zero integer representing how many entities to
            return for each page of the search results.
        :param dict search_filter: A search filter to reduce your results.
        :return: The results of your search as a generator.
        :rtype: Iterator(dict)
        """

        if limit > 1000 or limit < 1:
            raise ValueError(
                "The limit parameter must be non-zero and less than 1,000."
            )

        search_params = {
            "keywords": query,
            "limit": limit,
            "offset": 0
        }
        # TODO: Make this smarter, make it easier to create filters
        # without having to know how to make a filter object.
        if search_filter:
            # Example search filter might look like:
            # {"filter": {"typeName": "DataSet", "includeSubTypes": True} }
            search_params.update({"filter": search_filter})

        search_generator = self._search_generator(search_params, starting_offset=starting_offset)

        return search_generator

    def get_entity_lineage(self, guid, depth=3, width=10, direction="BOTH", includeParent=False, getDerivedLineage=False):
        """
        Gets lineage info about the specified entity by guid.

        :param str guid: The guid of the entity for which you want to
            retrieve lineage.
        :param int depth: The number of hops for lineage
        :param int width: The number of max expanding width in lineage
        :param str direction: The direction of the lineage, which could
            be INPUT, OUTPUT or BOTH.
        :param bool includeParent: True to include the parent chain in
            the response
        :param bool getDerivedLineage: True to include derived lineage in
            the response
        :return: A dict representing AtlasLineageInfo with an array
            of parentRelations and an array of relations
        :rtype: dict(str, dict)
        """
        direction = direction.strip().upper()
        assert direction in ("BOTH", "INPUT", "OUTPUT"), "Invalid direction '{}'.  Valid options are: BOTH, INPUT, OUTPUT".format(direction)

        atlas_endpoint = self.endpoint_url + \
            f"/lineage/{guid}"

        getLineageRequest = requests.get(
            atlas_endpoint,
            params={"depth": depth, "width": width, "direction": direction, "includeParent": includeParent, "getDerivedLineage": getDerivedLineage},
            headers=self.authentication.get_authentication_headers()
        )
        results = self._handle_response(getLineageRequest)
        return results


class PurviewClient(AtlasClient):
    """
    Provides communication between your application and the Azure Purview
    service. Simplifies the requirements for knowing the endpoint url and
    requires only the Purview account name.

    :param str account_name:
        Your Purview account name.
    :param authentication:
        The method of authentication.
    :type authentication:
        :class:`~pyapacheatlas.auth.base.AtlasAuthBase`
    """

    def __init__(self, account_name, authentication=None):
        endpoint_url = f"https://{account_name.lower()}.catalog.purview.azure.com/api/atlas/v2"
        super().__init__(endpoint_url, authentication)

    @PurviewOnly
<<<<<<< HEAD
    def get_entity_next_lineage(self, guid, direction, getDerivedLineage=False, offset=0, limit=-1):
        """
        Returns immediate next level lineage info about entity with pagination

        :param str guid: The guid of the entity for which you want to
            retrieve lineage.
        :param str direction: The direction of the lineage, which could
            be INPUT or OUTPUT.
        :param bool getDerivedLineage: True to include derived lineage in
            the response
        :param int offset: The offset for pagination purpose.
        :param int limit: The page size - by default there is no paging.
        :return: A dict representing AtlasLineageInfo with an array
            of parentRelations and an array of relations
        :rtype: dict(str, dict)
        """
        direction = direction.strip().upper()
        assert direction in ("INPUT", "OUTPUT"), "Invalid direction '{}'.  Valid options are: INPUT, OUTPUT".format(direction)

        atlas_endpoint = self.endpoint_url + \
            f"/lineage/{guid}/next"

        # TODO: Implement paging with offset and limit
        getLineageRequest = requests.get(
            atlas_endpoint,
            params={"direction": direction, "getDerivedLineage": getDerivedLineage, "offset": offset, "limit": limit},
            headers=self.authentication.get_authentication_headers()
        )
        results = self._handle_response(getLineageRequest)
        return results
=======
    def import_terms(self, csv_path, glossary_name="Glossary", glossary_guid=None):
        """
        Bulk import terms from an existing csv file. If you are using the system
        default, you must include the following headers:
        Name,Definition,Status,Related Terms,Synonyms,Acronym,Experts,Stewards

        For custom term templates, additional attributes must include
        [Attribute][termTemplateName]attributeName as the header.

        :param str csv_path: Path to CSV that will be imported.
        :param str glossary_name:
            Name of the glossary. Defaults to 'Glossary'. Not used if
            glossary_guid is provided.
        :param str glossary_guid:
            Guid of the glossary, optional if glossary_name is provided.
            Otherwise, this parameter takes priority over glossary_name.

        :return:
            A dict that contains an `id` that you can use in
            `import_terms_status` to get the status of the import operation.
        :rtype: dict
        """
        results = None
        if glossary_guid:
            atlas_endpoint = self.endpoint_url + \
                f"/glossary/{glossary_guid}/terms/import"
        elif glossary_name:
            atlas_endpoint = self.endpoint_url + \
                f"/glossary/name/{glossary_name}/terms/import"
        else:
            raise ValueError(
                "Either glossary_name or glossary_guid must be defined.")

        headers = self.authentication.get_authentication_headers()
        # Pop the default of application/json so that request can fill in the
        # multipart/form-data; boundary=xxxx that is automatically generated
        # when using the files argument.
        headers.pop("Content-Type")

        postResp = requests.post(
            atlas_endpoint,
            files={'file': ("file", open(csv_path, 'rb'))},
            headers=headers
        )

        results = self._handle_response(postResp)

        return results

    @PurviewOnly
    def import_terms_status(self, operation_guid):
        """
        Get the operation status of a glossary term import activity. You get
        the operation_guid after executing the `import_terms` method and find
        the `id` field in the response dict/json.

        :param str operation_guid: The id of the import operation.
        :return: The status of the import operation as a dict. The dict includes
            a field called `status` that will report back RUNNING, SUCCESS, or
            FAILED. Other fields include the number of terms detected and
            number of errors.
        :rtype: dict
        """
        results = None
        atlas_endpoint = self.endpoint_url + \
            f"/glossary/terms/import/{operation_guid}"

        postResp = requests.get(
            atlas_endpoint,
            headers=self.authentication.get_authentication_headers()
        )

        results = self._handle_response(postResp)

        return results

    @PurviewOnly
    def export_terms(self, guids, csv_path, glossary_name="Glossary", glossary_guid=None):
        """
        :param list(str) guids: List of guids that should be exported as csv.
        :param str csv_path: Path to CSV that will be imported.
        :param str glossary_name:
            Name of the glossary. Defaults to 'Glossary'. Not used if
            glossary_guid is provided.
        :param str glossary_guid:
            Guid of the glossary, optional if glossary_name is provided.
            Otherwise, this parameter takes priority over glossary_name.
            Providing glossary_guid is also faster as you avoid a lookup based
            on glossary_name.

        :return: A csv file is written to the csv_path.
        :rtype: None
        """
        if glossary_guid:
            # Glossary guid is defined so we don't need to look up the guid
            pass
        elif glossary_name:
            glossary = self.get_glossary(glossary_name)
            glossary_guid = glossary["guid"]
        else:
            raise ValueError(
                "Either glossary_name or glossary_guid must be defined.")

        results = None
        atlas_endpoint = self.endpoint_url + \
            f"/glossary/{glossary_guid}/terms/export"

        postResp = requests.post(
            atlas_endpoint,
            json=guids,
            headers=self.authentication.get_authentication_headers()
        )

        # Can't use handle response since it expects json
        try:
            postResp.raise_for_status()
        except requests.RequestException as e:
            if "errorCode" in postResp:
                raise AtlasException(postResp.text)
            else:
                raise requests.RequestException(postResp.text)

        with open(csv_path, 'wb') as fp:
            fp.write(postResp.content)

        return None
>>>>>>> 9283d74a
<|MERGE_RESOLUTION|>--- conflicted
+++ resolved
@@ -1116,7 +1116,6 @@
         super().__init__(endpoint_url, authentication)
 
     @PurviewOnly
-<<<<<<< HEAD
     def get_entity_next_lineage(self, guid, direction, getDerivedLineage=False, offset=0, limit=-1):
         """
         Returns immediate next level lineage info about entity with pagination
@@ -1147,7 +1146,7 @@
         )
         results = self._handle_response(getLineageRequest)
         return results
-=======
+
     def import_terms(self, csv_path, glossary_name="Glossary", glossary_guid=None):
         """
         Bulk import terms from an existing csv file. If you are using the system
@@ -1273,5 +1272,4 @@
         with open(csv_path, 'wb') as fp:
             fp.write(postResp.content)
 
-        return None
->>>>>>> 9283d74a
+        return None