from collections import OrderedDict
import re
from warnings import warn

from ..core.util import GuidTracker
from ..core import (
    AtlasAttributeDef,
    AtlasClassification,
    AtlasEntity,
    ClassificationTypeDef,
    EntityTypeDef
)

from .lineagemixin import LineageMixIn
from . import util as reader_util


class ReaderConfiguration():
    """
    A base configuration for the Reader class.  Allows you to customize
    headers with a source_prefix, target_prefix, and process_prefix for
    parsing table and column lineages.
    """

    def __init__(self, **kwargs):
        super().__init__()
        self.value_separator = kwargs.get('value_separator', ';')
        self.source_prefix = kwargs.get(
            "source_prefix", "Source")
        self.target_prefix = kwargs.get(
            "target_prefix", "Target")
        self.process_prefix = kwargs.get(
            "process_prefix", "Process")
        self.column_transformation_name = kwargs.get(
            "column_transformation_name", "transformation")


class Reader(LineageMixIn):
    """
    The base Reader with functionality that supports python dicts.
    """
    TEMPLATE_HEADERS = {
        "FineGrainColumnLineage": [
            "Target table", "Target column", "Target classifications",
            "Source table", "Source column", "Source classifications",
            "transformation"
        ],
        "TablesLineage": [
            "Target table", "Target type", "Target classifications",
            "Source table", "Source type", "Source classifications",
            "Process name", "Process type"
        ],
        "EntityDefs": [
            "Entity TypeName", "name", "description",
            "isOptional", "isUnique", "defaultValue",
            "typeName", "displayName", "valuesMinCount",
            "valuesMaxCount", "cardinality", "includeInNotification",
            "indexType", "isIndexable"
        ],
        "ClassificationDefs": [
            "classificationName", "entityTypes", "description"
        ],
        "BulkEntities": [
            "typeName", "name", "qualifiedName"
        ],
        "UpdateLineage": [
            "Target typeName", "Target qualifiedName", "Source typeName",
            "Source qualifiedName", "Process name", "Process qualifiedName",
            "Process typeName"
        ],
        "ColumnMapping": [
            "Source qualifiedName", "Source column", "Target qualifiedName", 
            "Target column", "Process qualifiedName", "Process typeName",
            "Process name"
        ]
    }

    def _splitField(self, attrib):
        return [e for e in attrib.split(self.config.value_separator) if e]

    def __init__(self, configuration, guid=-1000):
        """
        Creates the base Reader with functionality that supports python dicts.

        :param configuration:
            A list of dicts containing at least `Entity TypeName` and `name`
        :type configuration:
            :class:`~pyapacheatlas.readers.reader.ReaderConfiguration`
        :param int guid:
            A negative integer to use as the starting counter for entities
            created by this reader.
        """
        super().__init__()
        self.config = configuration
        self.guidTracker = GuidTracker(guid)

    def _parse_relationship_value(self, relationship_value, existing_entities):
        guid_object_id = re.match(r"AtlasObjectId\(guid:(.*)\)", relationship_value)
        type_qn_object_id = re.match(r"AtlasObjectId\(typeName:(.*) qualifiedName:(.*)\)", relationship_value)
        if guid_object_id:
            reference_object = {"guid":guid_object_id.groups()[0]}
        elif type_qn_object_id:
            reference_object = {
                "typeName":type_qn_object_id.groups()[0],
                "uniqueAttributes":{
                    "qualifiedName":type_qn_object_id.groups()[1]
                }
            }
        elif relationship_value in existing_entities:
            reference_object = existing_entities[relationship_value].to_json(minimum=True)
        else:
            raise KeyError(
                f"The entity {relationship_value} should be present in the input data prior to being used in a relationship"+
                " or should be of the form AtlasObjectId(guid:xx-xx-xx)"+
                " or AtlasObjectId(typeName:xx qualifiedName:xxx)."
            )
        return reference_object


    def _organize_attributes(self, row, existing_entities, ignore=[]):
        """
        Organize the row entries into a distinct set of attributes and
        relationshipAttributes.

        :param dict(str,str) row:
            A dict representing the input rows.
        :param existing_entities:
            A list of existing atlas entities that will be used to infer
            any relationship attributes.
        :type existing_entities:
            dict(str, `:class:~pyapacheatlas.core.entity.AtlasEntity`)
        :param list(str) ignore:
            A set of keys to ignore and omit from the returned dict.
        :return:
            A dictionary containing 'attributes' and 'relationshipAttributes'
        :rtype: dict(str, dict(str,str))
        """
        output = {"attributes": {}, "relationshipAttributes": {}, "root":{}, "custom":{}}
        for column_name, cell_value in row.items():
            # Remove the required attributes so they're not double dipping.
            if column_name in ignore:
                continue
            # Remove any cell with a None / Null attribute
            elif cell_value is None:
                continue
            # If the Attribute key starts with [Relationship]
            # Move it to the relation
            elif column_name.startswith("[Relationship]"):
                cleaned_key = column_name.replace("[Relationship]", "").strip()

                if cleaned_key == "meanings":

                     terms = self._splitField(cell_value)
                     reference_object = [
                         {"typeName": "AtlasGlossaryTerm",
                          "uniqueAttributes": {
                            "qualifiedName": "{}@Glossary".format(t)
                            }
                         } for t in terms
                     ]

                     output["relationshipAttributes"].update(
                            {cleaned_key: reference_object}
                        )
                else:
                    # If there is a value separator in the cell value
                    # assuming it's trying to make an array of relationships
                    if self.config.value_separator in cell_value:
                        relationships = self._splitField(cell_value)
                        all_references = []

                        for rel in relationships:
                            reference_object = self._parse_relationship_value(rel, existing_entities)
                            all_references.append(reference_object)
                            output["relationshipAttributes"].update(
                                {cleaned_key: all_references}
                            )
                    # There is no value separator in the cell value
                    # Thus it's a single string that needs to be parsed
                    else:
                        reference_object = self._parse_relationship_value(cell_value, existing_entities)
                        output["relationshipAttributes"].update(
                            {cleaned_key: reference_object}
                        )
<<<<<<< HEAD
            
            # TODO: Add support for Business, Custom
=======
                output["relationshipAttributes"].update(
                    {cleaned_key: min_reference}
                )
            # TODO: Add support for Business
>>>>>>> 6d409615
            elif column_name.startswith("[root]"):
                # This is a root level attribute
                cleaned_key = column_name.replace("[root]", "").strip()
                output_value = cell_value
                if self.config.value_separator in cell_value:
                    # There's a delimiter in here
                    output_value = self._splitField(cell_value)

                # This seems like a poor place to add business logic like this
                if cleaned_key == "classifications":
                    output_value = [output_value] if not isinstance(output_value, list) else output_value
                    output_value = [AtlasClassification(c).to_json() for c in output_value]
                elif cleaned_key == "labels" and not isinstance(output_value, list):
                    output_value = [output_value]

                output["root"].update( {cleaned_key: output_value} )

            elif column_name.startswith("[custom]"):
                cleaned_key = column_name.replace("[custom]", "").strip()
                
                output["custom"].update( {cleaned_key: cell_value})
            else:
                output["attributes"].update({column_name: cell_value})

        return output

    def parse_bulk_entities(self, json_rows):
        """
        Create an AtlasEntityWithExtInfo consisting of entities and their attributes
        for the given json_rows.

        :param list(dict(str,object)) json_rows:
            A list of dicts containing at least `typeName`, `name`, and `qualifiedName`
            that represents the entity to be uploaded.
        :return: An AtlasEntityWithExtInfo with entities for the provided rows.
        :rtype: dict(str, list(dict))
        """
        # For each row,
        # Extract the
        # Extract any additional attributes
        headers_that_arent_attribs = ["typeName", "name", "qualifiedName", "classifications", "owners", "experts"]
        existing_entities = OrderedDict()

        # TODO: Remove this once deprecation is removed
        classification_column_used = False

        for row in json_rows:

            if ((row["name"] is None) or (row["typeName"] is None) or
                    (row["qualifiedName"] is None)):
                # An empty row snuck in somehow, skip it.
                continue

            _extracted = self._organize_attributes(
                row,
                existing_entities,
                headers_that_arent_attribs
            )

            entity = AtlasEntity(
                name=row["name"],
                typeName=row["typeName"],
                qualified_name=row["qualifiedName"],
                guid=self.guidTracker.get_guid(),
                attributes=_extracted["attributes"],
                relationshipAttributes=_extracted["relationshipAttributes"],
                **_extracted["root"]
            )
            # TODO: Remove at 1.0.0 launch
            if "classifications" in row:
                classification_column_used = True
                entity.classifications = reader_util.string_to_classification(
                    row["classifications"],
                    sep=self.config.value_separator)

            if "experts" in row or "owners" in row and len( row.get("experts", []) + row.get("owners", []) ) > 0:
                experts = []
                owners = []
                if len(row.get("experts", []) or [])>0:
                    experts = [{"id":e} for e in row.get("experts", "").split(self.config.value_separator) if e != '']
                if len(row.get("owners", []) or [])>0:
                    owners = [{"id":o} for o in row.get("owners", "").split(self.config.value_separator) if o != '']
                entity.contacts = {"Expert": experts, "Owner": owners }
            
            if _extracted["custom"]:
                entity.customAttributes = _extracted["custom"]

            existing_entities.update({row["qualifiedName"]: entity})

        output = {"entities": [e.to_json()
                               for e in list(existing_entities.values())]}
        # TODO: Remove this once deprecation is removed
        if classification_column_used:
            warn("Using `classifications` as a field header is deprecated and will be unsupported in the future."+
            " Please use `[root] classifications` instead.")
        return output

    def parse_entity_defs(self, json_rows):
        """
        Create an AtlasTypeDef consisting of entityDefs for the
        given json_rows.  The columns `Entity TypeName` and `Entity superTypes`
        are special and map to typeName and superTypes respectively.

        Entity TypeName must be repeated for each row that has a relevant
        attribute being defined on it. For example, if you plan on including
        five attributes for type X, you would need to have five rows and
        each row would have to fill in the Entity TypeName column.

        superTypes can be specified all in one cell (default delimiter is `;`
        and is controlled by the Reader's configuration) or across multiple
        cells. If you specify DataSet in one row for type X and hive_table
        for type X in a second row, it will result in a superType
        of `[DataSet, hive_table]`.

        :param list(dict(str,str)) json_rows:
            A list of dicts containing at least `Entity TypeName` and `name`
            that represents the metadata for a given entity type's
            attributeDefs. Extra metadata will be ignored.
        :return: An AtlasTypeDef with entityDefs for the provided rows.
        :rtype: dict(str, list(dict))
        """
        entities = dict()
        entities_to_superTypes = dict()
        attribute_metadata_seen = set()
        output = {"entityDefs": []}

        splitter = lambda attrib: [e for e in attrib.split(self.config.value_separator) if e]
        # Required attributes
        # Get all the attributes it's expecting official camel casing
        # with the exception of "Entity TypeName"
        for row in json_rows:
            try:
                entityTypeName = row["Entity TypeName"]
            except KeyError:
                raise KeyError("Entity TypeName not found in {}".format(row))

            _ = row.pop("Entity TypeName")
            
            # If the user wants to add super types, they might be adding
            # multiple on each row. They DON'T NEED TO but they might
            entitySuperTypes = []
            if "Entity superTypes" in row:
                superTypes_string = row.pop("Entity superTypes")
                # Might return a None or empty string
                if superTypes_string:
                    entitySuperTypes = splitter(superTypes_string)
            
            # Need to add this entity to the superTypes mapping if it doesn't
            # already exist
            if entityTypeName in entities_to_superTypes:
                entities_to_superTypes[entityTypeName].extend(entitySuperTypes)
            else:
                entities_to_superTypes[entityTypeName] = entitySuperTypes
            
                
            # Update all seen attribute metadata
            columns_in_row = list(row.keys())
            attribute_metadata_seen = attribute_metadata_seen.union(
                set(columns_in_row))
            # Remove any null cells, otherwise the AttributeDefs constructor
            # doesn't use the defaults.
            for column in columns_in_row:
                if row[column] is None:
                    _ = row.pop(column)

            json_attribute_def = AtlasAttributeDef(**row).to_json()

            if entityTypeName not in entities:
                entities[entityTypeName] = []

            entities[entityTypeName].append( json_attribute_def )

        # Create the entitydefs
        for entityType in entities:
            # Handle super types by de-duping, removing Nones / empty str and
            # defaulting to ["DataSet"] if no user input super Types
            all_super_types = [t for t in set(entities_to_superTypes[entityType]) if t]
            if len(all_super_types) == 0:
                all_super_types = ["DataSet"]

            local_entity_def = EntityTypeDef(
                name=entityType,
                attributeDefs=entities[entityType],
                # Adding this as a default until I figure
                # do this from the excel / json readers.
                superTypes=all_super_types
            ).to_json()
            output["entityDefs"].append(local_entity_def)

        # Extra attribute metadata (e.g. extra columns / json entries)
        # are ignored. Warn the user that this metadata will be ignored.
        extra_metadata_warnings = [
            i for i in attribute_metadata_seen if i not in AtlasAttributeDef.propertiesEnum]
        for extra_metadata in extra_metadata_warnings:
            warn(("The attribute metadata \"{}\" is not a part of the Atlas" +
                  " Attribute Def and will be ignored.").format(
                extra_metadata))

        return output

    def parse_classification_defs(self, json_rows):
        """
        Create an AtlasTypeDef consisting of classificationDefs for the
        given json_rows.

        :param list(dict(str,str)) json_rows:
            A list of dicts containing at least `classificationName`.
        :return: An AtlasTypeDef with classificationDefs for the provided rows.
        :rtype: dict(str, list(dict))
        """
        defs = []
        for row in json_rows:
            try:
                classificationTypeName = row["classificationName"]
            except KeyError:
                raise KeyError("classificationName not found in {}".format(row))

            _ = row.pop("classificationName")
            # Update all seen attribute metadata
            columns_in_row = list(row.keys())
            # Remove any null cells, otherwise the TypeDef constructor
            # doesn't use the defaults.
            for column in columns_in_row:
                if row[column] is None:
                    _ = row.pop(column)
            
            splitter = lambda attrib: [e for e in attrib.split(self.config.value_separator) if e]

            if "entityTypes" in row:
                row["entityTypes"] = splitter(row["entityTypes"])
            if "superTypes" in row:
                row["superTypes"] = splitter(row["superTypes"])
            if "subTypes" in row:
                row["subTypes"] = splitter(row["subTypes"])

            json_classification_def = ClassificationTypeDef(classificationTypeName, **row).to_json()

            defs.append(json_classification_def)
        
        return {"classificationDefs": defs}

    @staticmethod
    def make_template():
        """
        Generate a template for the given reader.
        """
        raise NotImplementedError<|MERGE_RESOLUTION|>--- conflicted
+++ resolved
@@ -182,15 +182,8 @@
                         output["relationshipAttributes"].update(
                             {cleaned_key: reference_object}
                         )
-<<<<<<< HEAD
-            
-            # TODO: Add support for Business, Custom
-=======
-                output["relationshipAttributes"].update(
-                    {cleaned_key: min_reference}
-                )
+
             # TODO: Add support for Business
->>>>>>> 6d409615
             elif column_name.startswith("[root]"):
                 # This is a root level attribute
                 cleaned_key = column_name.replace("[root]", "").strip()
